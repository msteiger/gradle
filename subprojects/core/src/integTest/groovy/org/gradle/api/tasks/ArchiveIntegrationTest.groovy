--- conflicted
+++ resolved
@@ -711,72 +711,14 @@
         tarRoot.tarTo(tar)
     }
 
-<<<<<<< HEAD
-
-    private def createFilesStructureForDupeTests() {
-        createDir('dir1', {
-            file 'file1.txt'
-=======
     private def createFilesStructureForDupeTests() {
         createDir('dir1', {
             file('file1.txt').text = "dir1/file1.txt"
->>>>>>> 70b05671
         })
         createDir('dir2', {
             file 'file2.txt'
         })
         createDir('dir3', {
-<<<<<<< HEAD
-            file 'file1.txt'
-        })
-    }
-
-    def ensureDuplicatesIncludedInZipByDefault() {
-        given:
-        createFilesStructureForDupeTests();
-        buildFile << '''
-            task zip(type: Zip) {
-                from 'dir1'
-                from 'dir2'
-                from 'dir3'
-                destinationDir = buildDir
-                archiveName = 'test.zip'
-            }
-            '''
-        when:
-        run 'zip'
-
-        then:
-        assertZipContainsOnly('build/test.zip', [ 'file1.txt', 'file1.txt', 'file2.txt' ])
-    }
-
-    def ensureDuplicatesCanBeExcludedFromZip() {
-        given:
-        createFilesStructureForDupeTests()
-        buildFile << '''
-            task zip(type: Zip) {
-                from 'dir1'
-                from 'dir2'
-                from 'dir3'
-                destinationDir = buildDir
-                archiveName = 'test.zip'
-                eachFile { it.duplicatesStrategy = 'exclude' }
-            }
-            '''
-        when:
-        run 'zip'
-
-        then:
-        assertZipContainsOnly('build/test.zip', [ 'file1.txt', 'file2.txt' ])
-    }
-
-    def assertZipContainsOnly(zipfile, files) {
-        def entries = new ZipFile(file(zipfile)).entries();
-        def list = []
-        while (entries.hasMoreElements()) {
-            def entry = entries.nextElement()
-            list += entry.getName();
-=======
             file('file1.txt').text = "dir3/file1.txt"
         })
     }
@@ -793,63 +735,11 @@
             if(fileContent.containsKey(entryName)){
                 assert fileContent[entryName] == zipFile.getInputStream(entry).text
             }
->>>>>>> 70b05671
         }
         assertEquals(files.sort(), list.sort())
         return this
     }
 
-<<<<<<< HEAD
-
-    def ensureDuplicatesIncludedInTarByDefault() {
-        given:
-        createFilesStructureForDupeTests();
-        buildFile << '''
-            task tar(type: Tar) {
-                from 'dir1'
-                from 'dir2'
-                from 'dir3'
-                destinationDir = buildDir
-                archiveName = 'test.tar'
-            }
-            '''
-        when:
-        run 'tar'
-
-        then:
-        assertTarContainsOnly('build/test.tar', [ 'file1.txt', 'file1.txt', 'file2.txt' ])
-    }
-
-    def ensureDuplicatesCanBeExcludedFromTar() {
-        given:
-        createFilesStructureForDupeTests()
-        buildFile << '''
-            task tar(type: Tar) {
-                from 'dir1'
-                from 'dir2'
-                from 'dir3'
-                destinationDir = buildDir
-                archiveName = 'test.tar'
-                eachFile { it.duplicatesStrategy = 'exclude' }
-            }
-            '''
-        when:
-        run 'tar'
-
-        then:
-        assertTarContainsOnly('build/test.tar', [ 'file1.txt', 'file2.txt' ])
-    }
-
-    def assertTarContainsOnly(tarfile, files) {
-        def list = []
-
-        def readableFile = new FileResource(file(tarfile))
-        def temporaryDir = file('tmp')
-        new TarFileTree(readableFile, temporaryDir).visit(new FileVisitor() {
-            void visitDir(FileVisitDetails dirDetails) { }
-            void visitFile(FileVisitDetails fileDetails) {
-                list += fileDetails.relativePath.toString()
-=======
     def assertTarContainsOnly(String tarfileName, List files, Map fileContent = [:]) {
         def list = []
         def readableFile = new FileResource(file(tarfileName))
@@ -862,7 +752,6 @@
                 if(fileContent.containsKey(relativePathString)){
                     assert fileContent[relativePathString] == fileDetails.file.text
                 }
->>>>>>> 70b05671
             }
         })
 
