/*
 * Copyright 2011 the original author or authors.
 *
 * Licensed under the Apache License, Version 2.0 (the "License");
 * you may not use this file except in compliance with the License.
 * You may obtain a copy of the License at
 *
 *      http://www.apache.org/licenses/LICENSE-2.0
 *
 * Unless required by applicable law or agreed to in writing, software
 * distributed under the License is distributed on an "AS IS" BASIS,
 * WITHOUT WARRANTIES OR CONDITIONS OF ANY KIND, either express or implied.
 * See the License for the specific language governing permissions and
 * limitations under the License.
 */
package org.gradle.api.internal.artifacts.ivyservice.resolveengine;

import org.apache.ivy.Ivy;
import org.gradle.api.Transformer;
import org.gradle.api.artifacts.ResolveException;
import org.gradle.api.artifacts.result.ResolvedModuleVersionResult;
import org.gradle.api.internal.artifacts.ArtifactDependencyResolver;
import org.gradle.api.internal.artifacts.ResolverResults;
import org.gradle.api.internal.artifacts.configurations.ConfigurationInternal;
import org.gradle.api.internal.artifacts.ivyservice.*;
import org.gradle.api.internal.artifacts.ivyservice.clientmodule.ClientModuleResolver;
import org.gradle.api.internal.artifacts.ivyservice.ivyresolve.IvyAdapter;
import org.gradle.api.internal.artifacts.ivyservice.ivyresolve.LazyDependencyToModuleResolver;
import org.gradle.api.internal.artifacts.ivyservice.ivyresolve.ResolveIvyFactory;
import org.gradle.api.internal.artifacts.ivyservice.projectmodule.ProjectDependencyResolver;
import org.gradle.api.internal.artifacts.ivyservice.projectmodule.ProjectModuleRegistry;
import org.gradle.api.internal.artifacts.ivyservice.resolutionstrategy.StrictConflictResolution;
import org.gradle.api.internal.artifacts.ivyservice.resolveengine.oldresult.TransientConfigurationResultsBuilder;
import org.gradle.api.internal.artifacts.ivyservice.resolveengine.result.ResolutionResultBuilder;
import org.gradle.api.internal.artifacts.ivyservice.resolveengine.store.ResolutionResultsStoreFactory;
import org.gradle.api.internal.artifacts.ivyservice.resolveengine.oldresult.DefaultResolvedConfigurationBuilder;
import org.gradle.api.internal.artifacts.ivyservice.resolveengine.oldresult.TransientConfigurationResults;
import org.gradle.api.internal.artifacts.ivyservice.resolveengine.result.StreamingResolutionResultBuilder;
import org.gradle.api.internal.artifacts.repositories.ResolutionAwareRepository;
import org.gradle.api.internal.cache.BinaryStore;
import org.gradle.api.internal.cache.Store;
import org.slf4j.Logger;
import org.slf4j.LoggerFactory;

import java.util.List;

public class DefaultDependencyResolver implements ArtifactDependencyResolver {
    private static final Logger LOGGER = LoggerFactory.getLogger(DefaultDependencyResolver.class);
    private final ModuleDescriptorConverter moduleDescriptorConverter;
    private final ResolvedArtifactFactory resolvedArtifactFactory;
    private final ResolveIvyFactory ivyFactory;
    private final ProjectModuleRegistry projectModuleRegistry;
    private final CacheLockingManager cacheLockingManager;
    private final IvyContextManager ivyContextManager;
    private final ResolutionResultsStoreFactory storeFactory;

    public DefaultDependencyResolver(ResolveIvyFactory ivyFactory, ModuleDescriptorConverter moduleDescriptorConverter, ResolvedArtifactFactory resolvedArtifactFactory,
                                     ProjectModuleRegistry projectModuleRegistry, CacheLockingManager cacheLockingManager, IvyContextManager ivyContextManager,
                                     ResolutionResultsStoreFactory storeFactory) {
        this.ivyFactory = ivyFactory;
        this.moduleDescriptorConverter = moduleDescriptorConverter;
        this.resolvedArtifactFactory = resolvedArtifactFactory;
        this.projectModuleRegistry = projectModuleRegistry;
        this.cacheLockingManager = cacheLockingManager;
        this.ivyContextManager = ivyContextManager;
        this.storeFactory = storeFactory;
    }

    public ResolverResults resolve(final ConfigurationInternal configuration, final List<? extends ResolutionAwareRepository> repositories) throws ResolveException {
        LOGGER.debug("Resolving {}", configuration);
        return ivyContextManager.withIvy(new Transformer<ResolverResults, Ivy>() {
            public ResolverResults transform(Ivy ivy) {
                IvyAdapter ivyAdapter = ivyFactory.create(configuration, repositories);

                DependencyToModuleVersionResolver dependencyResolver = ivyAdapter.getDependencyToModuleResolver();
                dependencyResolver = new ClientModuleResolver(dependencyResolver);
                ProjectDependencyResolver projectDependencyResolver = new ProjectDependencyResolver(projectModuleRegistry, dependencyResolver, moduleDescriptorConverter);
                dependencyResolver = projectDependencyResolver;
                DependencyToModuleVersionIdResolver idResolver = new LazyDependencyToModuleResolver(dependencyResolver, ivyAdapter.getVersionMatcher());
                idResolver = new VersionForcingDependencyToModuleResolver(idResolver, configuration.getResolutionStrategy().getDependencyResolveRule());

                ModuleConflictResolver conflictResolver;
                if (configuration.getResolutionStrategy().getConflictResolution() instanceof StrictConflictResolution) {
                    conflictResolver = new StrictConflictResolver();
                } else {
                    conflictResolver = new LatestModuleConflictResolver(ivyAdapter.getLatestStrategy());
                }
                conflictResolver = new VersionSelectionReasonResolver(conflictResolver);

                DependencyGraphBuilder builder = new DependencyGraphBuilder(idResolver, projectDependencyResolver, conflictResolver, new DefaultDependencyToConfigurationResolver());

                BinaryStore newModelStore = storeFactory.createBinaryStore("new-model");
<<<<<<< HEAD
                Store<ResolvedModuleVersionResult> newModelCache = storeFactory.createNewModelCache(configuration.getPath());
                ResolutionResultBuilder newModelBuilder = new StreamingResolutionResultBuilder(newModelStore, newModelCache);

                BinaryStore oldModelStore = storeFactory.createBinaryStore("old-model");
                Store<TransientConfigurationResults> oldModelCache = storeFactory.createOldModelCache(configuration.getPath());
                TransientConfigurationResultsBuilder oldTransientModelBuilder = new TransientConfigurationResultsBuilder(oldModelStore, oldModelCache);
                DefaultResolvedConfigurationBuilder oldModelBuilder = new DefaultResolvedConfigurationBuilder(resolvedArtifactFactory, oldTransientModelBuilder);
=======
                Store<ResolvedModuleVersionResult> newModelCache = storeFactory.createNewModelCache(configuration);
                ResolvedConfigurationListener newModelBuilder = new StreamingResolutionResultBuilder(newModelStore, newModelCache);

                BinaryStore oldModelStore = storeFactory.createBinaryStore("old-model");
                Store<TransientConfigurationResults> oldModelCache = storeFactory.createOldModelCache(configuration);
                TransientResultsStore oldModelResults = new TransientResultsStore(oldModelStore, oldModelCache);
                DefaultResolvedConfigurationBuilder oldModelBuilder = new DefaultResolvedConfigurationBuilder(resolvedArtifactFactory, oldModelResults);
>>>>>>> 0c5c3416

                builder.resolve(configuration, newModelBuilder, oldModelBuilder);
                DefaultLenientConfiguration result = new DefaultLenientConfiguration(configuration, oldModelBuilder, cacheLockingManager);
                return new ResolverResults(new DefaultResolvedConfiguration(result), newModelBuilder.complete());
            }
        });
    }
}<|MERGE_RESOLUTION|>--- conflicted
+++ resolved
@@ -90,23 +90,13 @@
                 DependencyGraphBuilder builder = new DependencyGraphBuilder(idResolver, projectDependencyResolver, conflictResolver, new DefaultDependencyToConfigurationResolver());
 
                 BinaryStore newModelStore = storeFactory.createBinaryStore("new-model");
-<<<<<<< HEAD
-                Store<ResolvedModuleVersionResult> newModelCache = storeFactory.createNewModelCache(configuration.getPath());
+                Store<ResolvedModuleVersionResult> newModelCache = storeFactory.createNewModelCache(configuration);
                 ResolutionResultBuilder newModelBuilder = new StreamingResolutionResultBuilder(newModelStore, newModelCache);
 
                 BinaryStore oldModelStore = storeFactory.createBinaryStore("old-model");
-                Store<TransientConfigurationResults> oldModelCache = storeFactory.createOldModelCache(configuration.getPath());
+                Store<TransientConfigurationResults> oldModelCache = storeFactory.createOldModelCache(configuration);
                 TransientConfigurationResultsBuilder oldTransientModelBuilder = new TransientConfigurationResultsBuilder(oldModelStore, oldModelCache);
                 DefaultResolvedConfigurationBuilder oldModelBuilder = new DefaultResolvedConfigurationBuilder(resolvedArtifactFactory, oldTransientModelBuilder);
-=======
-                Store<ResolvedModuleVersionResult> newModelCache = storeFactory.createNewModelCache(configuration);
-                ResolvedConfigurationListener newModelBuilder = new StreamingResolutionResultBuilder(newModelStore, newModelCache);
-
-                BinaryStore oldModelStore = storeFactory.createBinaryStore("old-model");
-                Store<TransientConfigurationResults> oldModelCache = storeFactory.createOldModelCache(configuration);
-                TransientResultsStore oldModelResults = new TransientResultsStore(oldModelStore, oldModelCache);
-                DefaultResolvedConfigurationBuilder oldModelBuilder = new DefaultResolvedConfigurationBuilder(resolvedArtifactFactory, oldModelResults);
->>>>>>> 0c5c3416
 
                 builder.resolve(configuration, newModelBuilder, oldModelBuilder);
                 DefaultLenientConfiguration result = new DefaultLenientConfiguration(configuration, oldModelBuilder, cacheLockingManager);
